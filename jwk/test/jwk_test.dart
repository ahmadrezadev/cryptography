// Copyright 2019-2020 Gohilla.
//
// Licensed under the Apache License, Version 2.0 (the "License");
// you may not use this file except in compliance with the License.
// You may obtain a copy of the License at
//
// http://www.apache.org/licenses/LICENSE-2.0
//
// Unless required by applicable law or agreed to in writing, software
// distributed under the License is distributed on an "AS IS" BASIS,
// WITHOUT WARRANTIES OR CONDITIONS OF ANY KIND, either express or implied.
// See the License for the specific language governing permissions and
// limitations under the License.

import 'package:jwk/jwk.dart';
import 'package:test/test.dart';

void main() {
  group('AES', () {
    test('fromJson / toJson', () {
      final json = <String, Object>{
        'kty': 'OCT',
        'alg': 'A128KW',
<<<<<<< HEAD
        'k': Jwk.base64UriEncode([1, 2, 3]),
=======
        'k': base64Url.encode([1, 2, 3]),
>>>>>>> 5bca9e58
      };
      final key = Jwk.fromJson(json);
      expect(key.kty, 'OCT');
      expect(key.alg, 'A128KW');
      expect(key.k, [1, 2, 3]);
      expect(key.toJson(), json);
    });
  });

  group('Chacha20', () {
    test('fromJson / toJson', () {
      final json = <String, Object>{
        'kty': 'OCT',
        'alg': 'C20',
<<<<<<< HEAD
        'k': Jwk.base64UriEncode([1, 2, 3]),
=======
        'k': base64Url.encode([1, 2, 3]),
>>>>>>> 5bca9e58
      };
      final key = Jwk.fromJson(json);
      expect(key.toJson(), json);
    });
  });

  group('Xchacha20', () {
    test('fromJson / toJson', () {
      final json = <String, Object>{
        'kty': 'OCT',
        'alg': 'XC20',
        'x': Jwk.base64UriEncode([1, 2, 3]),
      };
      final key = Jwk.fromJson(json);
      expect(key.toJson(), json);
    });
  });

  group('P-256 private key', () {
    final json = <String, Object>{
      'kty': 'EC',
      'crv': 'P-256',
      'd': Jwk.base64UriEncode([1]),
      'x': Jwk.base64UriEncode([2]),
      'y': Jwk.base64UriEncode([3]),
    };

    test('fromJson / toJson', () {
      final key = Jwk.fromJson(json);
      expect(key.toJson(), json);
    });

    test('toKeyPair() / fromKeyPair()', () async {
      final jwk = Jwk.fromJson(json);
      final keyPair = jwk.toKeyPair();
      final jwkFromKeyPair = await Jwk.fromKeyPair(keyPair);
      expect(jwkFromKeyPair.kty, 'EC');
      expect(jwkFromKeyPair.crv, 'P-256');
      expect(jwkFromKeyPair.d, [1]);
      expect(jwkFromKeyPair.x, [2]);
      expect(jwkFromKeyPair.y, [3]);
      expect(jwkFromKeyPair.toJson(), json);
    });
  });

  group('P-256 public key', () {
    final json = <String, Object>{
      'crv': 'P-256',
      'kty': 'EC',
<<<<<<< HEAD
      'x': Jwk.base64UriEncode([1]),
      'y': Jwk.base64UriEncode([1]),
=======
      'x': base64Url.encode([1]),
      'y': base64Url.encode([2]),
>>>>>>> 5bca9e58
    };

    test('fromJson / toJson', () {
      final key = Jwk.fromJson(json);
      expect(key.x, [1]);
      expect(key.y, [2]);
      expect(key.toJson(), json);
    });

    test('toPublicKey() / fromPublicKey()', () {
      final jwk = Jwk.fromJson(json);
      final publicKey = jwk.toPublicKey()!;
      final jwkFromPublicKey = Jwk.fromPublicKey(publicKey);
      expect(jwkFromPublicKey.x, [1]);
      expect(jwkFromPublicKey.y, [2]);
      expect(jwkFromPublicKey.toJson(), json);
    });
  });

  group('RSA private key', () {
    final json = <String, Object>{
      'd': Jwk.base64UriEncode([1]),
      'dp': Jwk.base64UriEncode([2]),
      'dq': Jwk.base64UriEncode([3]),
      'e': Jwk.base64UriEncode([4]),
      'kty': 'RSA',
      'n': Jwk.base64UriEncode([5]),
      'p': Jwk.base64UriEncode([6]),
      'q': Jwk.base64UriEncode([7]),
      'qi': Jwk.base64UriEncode([8]),
    };

    test('fromJson / toJson', () {
      final jwk = Jwk.fromJson(json);
      expect(jwk.toJson(), json);
    });

    test('toKeyPair() / fromKeyPair()', () async {
      final jwk = Jwk.fromJson(json);
      final keyPair = jwk.toKeyPair();
      final jwkFromKeyPair = await Jwk.fromKeyPair(keyPair);
      expect(jwkFromKeyPair.toJson(), json);
    });
  });

  group('RSA public key', () {
    final json = <String, Object>{
      'kty': 'RSA',
      'n': Jwk.base64UriEncode([1]),
      'e': Jwk.base64UriEncode([2]),
    };

    test('fromJson / toJson', () {
      final key = Jwk.fromJson(json);
      expect(key.toJson(), json);
    });

    test('toPublicKey() / fromPublicKey()', () {
      final jwk = Jwk.fromJson(json);
      final publicKey = jwk.toPublicKey()!;
      final jwkFromPublicKey = Jwk.fromPublicKey(publicKey);
      expect(jwkFromPublicKey.toJson(), json);
    });
  });
}<|MERGE_RESOLUTION|>--- conflicted
+++ resolved
@@ -21,11 +21,7 @@
       final json = <String, Object>{
         'kty': 'OCT',
         'alg': 'A128KW',
-<<<<<<< HEAD
         'k': Jwk.base64UriEncode([1, 2, 3]),
-=======
-        'k': base64Url.encode([1, 2, 3]),
->>>>>>> 5bca9e58
       };
       final key = Jwk.fromJson(json);
       expect(key.kty, 'OCT');
@@ -40,11 +36,7 @@
       final json = <String, Object>{
         'kty': 'OCT',
         'alg': 'C20',
-<<<<<<< HEAD
         'k': Jwk.base64UriEncode([1, 2, 3]),
-=======
-        'k': base64Url.encode([1, 2, 3]),
->>>>>>> 5bca9e58
       };
       final key = Jwk.fromJson(json);
       expect(key.toJson(), json);
@@ -94,13 +86,8 @@
     final json = <String, Object>{
       'crv': 'P-256',
       'kty': 'EC',
-<<<<<<< HEAD
       'x': Jwk.base64UriEncode([1]),
-      'y': Jwk.base64UriEncode([1]),
-=======
-      'x': base64Url.encode([1]),
-      'y': base64Url.encode([2]),
->>>>>>> 5bca9e58
+      'y': Jwk.base64UriEncode([2]),
     };
 
     test('fromJson / toJson', () {
